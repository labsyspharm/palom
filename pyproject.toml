[tool.poetry]
name = "palom"
version = "2024.11.1"
description = "Piecewise alignment for layers of mosaics"
authors = ["Yu-An Chen <atwood12@gmail.com>"]
readme = "README.md"
homepage = "https://pypi.org/project/palom/"
repository = "https://github.com/Yu-AnChen/palom"
keywords = [
    "microscopy",
    "multiplex imaging",
    "image registration",
    "digital pathology",
    "atlas"
]

[tool.poetry.dependencies]
python = "^3.7.8"
scikit-image = ">=0.18, <0.20"
scikit-learn = ">=0.24"
opencv-python = "^4.5.3.56"
zarr = ">=2.10, <2.15" # bug when reading GT450 SVS @ 2.15+
tifffile = ">=2021.10.12, <=2024.7.2"
imagecodecs = ">=2021.11.11"
matplotlib = "^3.4.3"
tqdm = "^4.62.3"
napari-lazy-openslide = ">=0.2.0"
scipy = "^1.7.1"
dask = ">=2021.10.0"
numpy = "^1.21.3"
yamale = "^4.0.2"
loguru = "^0.5.3"
ome-types = ">0.3"
pint = ">=0.21"
slideio = "^2.6.3"
fire = ">=0.6.0"


[build-system]
requires = ["poetry-core"]
build-backend = "poetry.core.masonry.api"

[tool.poetry.scripts]
palom-svs = "palom.cli.svs:main"
palom-svs-helper = "palom.cli.helper:main"
<<<<<<< HEAD
palom-multicycle-tif = "palom.cli.align_multiple_cycles:main"
=======
palom-align-he = "palom.cli.align_he:main"
palom-pyramid = "palom.cli.pyramid_tools:main"
palom-rgb-compress = "palom.cli.compress_rgb_jpeg:main"
>>>>>>> 83bde0dd
<|MERGE_RESOLUTION|>--- conflicted
+++ resolved
@@ -1,52 +1,49 @@
-[tool.poetry]
-name = "palom"
-version = "2024.11.1"
-description = "Piecewise alignment for layers of mosaics"
-authors = ["Yu-An Chen <atwood12@gmail.com>"]
-readme = "README.md"
-homepage = "https://pypi.org/project/palom/"
-repository = "https://github.com/Yu-AnChen/palom"
-keywords = [
-    "microscopy",
-    "multiplex imaging",
-    "image registration",
-    "digital pathology",
-    "atlas"
-]
-
-[tool.poetry.dependencies]
-python = "^3.7.8"
-scikit-image = ">=0.18, <0.20"
-scikit-learn = ">=0.24"
-opencv-python = "^4.5.3.56"
-zarr = ">=2.10, <2.15" # bug when reading GT450 SVS @ 2.15+
-tifffile = ">=2021.10.12, <=2024.7.2"
-imagecodecs = ">=2021.11.11"
-matplotlib = "^3.4.3"
-tqdm = "^4.62.3"
-napari-lazy-openslide = ">=0.2.0"
-scipy = "^1.7.1"
-dask = ">=2021.10.0"
-numpy = "^1.21.3"
-yamale = "^4.0.2"
-loguru = "^0.5.3"
-ome-types = ">0.3"
-pint = ">=0.21"
-slideio = "^2.6.3"
-fire = ">=0.6.0"
-
-
-[build-system]
-requires = ["poetry-core"]
-build-backend = "poetry.core.masonry.api"
-
-[tool.poetry.scripts]
-palom-svs = "palom.cli.svs:main"
-palom-svs-helper = "palom.cli.helper:main"
-<<<<<<< HEAD
-palom-multicycle-tif = "palom.cli.align_multiple_cycles:main"
-=======
-palom-align-he = "palom.cli.align_he:main"
-palom-pyramid = "palom.cli.pyramid_tools:main"
-palom-rgb-compress = "palom.cli.compress_rgb_jpeg:main"
->>>>>>> 83bde0dd
+[tool.poetry]
+name = "palom"
+version = "2024.11.1"
+description = "Piecewise alignment for layers of mosaics"
+authors = ["Yu-An Chen <atwood12@gmail.com>"]
+readme = "README.md"
+homepage = "https://pypi.org/project/palom/"
+repository = "https://github.com/Yu-AnChen/palom"
+keywords = [
+    "microscopy",
+    "multiplex imaging",
+    "image registration",
+    "digital pathology",
+    "atlas"
+]
+
+[tool.poetry.dependencies]
+python = "^3.7.8"
+scikit-image = ">=0.18, <0.20"
+scikit-learn = ">=0.24"
+opencv-python = "^4.5.3.56"
+zarr = ">=2.10, <2.15" # bug when reading GT450 SVS @ 2.15+
+tifffile = ">=2021.10.12, <=2024.7.2"
+imagecodecs = ">=2021.11.11"
+matplotlib = "^3.4.3"
+tqdm = "^4.62.3"
+napari-lazy-openslide = ">=0.2.0"
+scipy = "^1.7.1"
+dask = ">=2021.10.0"
+numpy = "^1.21.3"
+yamale = "^4.0.2"
+loguru = "^0.5.3"
+ome-types = ">0.3"
+pint = ">=0.21"
+slideio = "^2.6.3"
+fire = ">=0.6.0"
+
+
+[build-system]
+requires = ["poetry-core"]
+build-backend = "poetry.core.masonry.api"
+
+[tool.poetry.scripts]
+palom-svs = "palom.cli.svs:main"
+palom-svs-helper = "palom.cli.helper:main"
+palom-multicycle-tif = "palom.cli.align_multiple_cycles:main"
+palom-align-he = "palom.cli.align_he:main"
+palom-pyramid = "palom.cli.pyramid_tools:main"
+palom-rgb-compress = "palom.cli.compress_rgb_jpeg:main"